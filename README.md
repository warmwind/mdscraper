--- conflicted
+++ resolved
@@ -1,8 +1,5 @@
 # MDScraper
 
-<<<<<<< HEAD
-A specialized tool for extracting clean, structured content from webpages and converting it to Markdown format. Ideal for preparing web content for LLM embeddings and semantic search applications.
-=======
 A specialized tool for extracting clean, structured content from webpages and converting it to Markdown format.
 
 Ideal for:
@@ -10,19 +7,12 @@
 - Preparing web content for LLM embeddings
 - Semantic search applications
 - Converting webdocs to GitHub/GitLab wikis
->>>>>>> aeef02aa
 
 ## Features
 
 - Clean and normalize web content for optimal LLM processing
 - Extract relevant content while filtering out noise, navigation, ads, and irrelevant elements
 - Transform HTML content into consistent, well-structured Markdown format
-<<<<<<< HEAD
-- Process single URLs or batch process multiple URLs from a file
-- Intelligent content detection for various webpage layouts
-- Options to ignore images and links to reduce token usage in embeddings
-- Option to add extra spacing before headings for improved document structure
-=======
 - Process single URLs or batch process multiple URLs from a file or webpage
 - Intelligent content detection for various webpage layouts
 - Options to customize markdown content
@@ -35,28 +25,10 @@
   - Set custom content detection with a list of class or id names
 - Use a json or YAML settings file when dealing with lots of options
 - Verbose output levels to monitor progress
->>>>>>> aeef02aa
 - Debug mode for troubleshooting extraction issues
 
 ## Installation
 
-<<<<<<< HEAD
-### Option 1: Install from PyPI
-
-```bash
-uv pip install mdscraper
-```
-
-### Option 2: Install from source
-
-First, ensure you have UV installed. If not, install it following the [official UV installation guide](https://github.com/astral-sh/uv):
-
-```bash
-curl -LsSf https://astral.sh/uv/install.sh | sh
-```
-
-Then clone and install the repository:
-=======
 First, ensure you have UV installed ([official UV installation guide](https://github.com/astral-sh/uv)).
 
 ```bash
@@ -72,7 +44,6 @@
 ### Option 2: Install from source
 
 Clone and install the repository:
->>>>>>> aeef02aa
 
 ```bash
 git clone https://github.com/yourusername/mdscraper.git
@@ -95,8 +66,6 @@
 ```bash
 mdscraper --file urls.txt --outdir output_directory
 ```
-<<<<<<< HEAD
-=======
 ### Process multiple URLs from a webpage
 Only URLs on the specified site will be captured as markdown. This will not "crawl" a site to try and download all possible webpages.
 
@@ -113,30 +82,12 @@
 ```bash
 mdscraper --site https://example.com --outdir output_directory --exclude-pages terms
 ```
->>>>>>> aeef02aa
 
 ### Using as a library
 
 MDScraper can also be imported and used programmatically:
 
 ```python
-<<<<<<< HEAD
-from mdscraper import fetch_content
-
-# Fetch content as markdown (default)
-markdown_content = fetch_content("https://example.com")
-
-
-# Additional options
-content = fetch_content(
-    "https://example.com",
-    ignore_images=True,  # Remove images
-    ignore_links=True,   # Remove links
-    debug=True,          # Enable debug output
-    extra_heading_space="2"  # Add extra newlines before headings
-    prepend_source_link=True # Prepend source link
-)
-=======
 from mdscraper import MdScraper
 
 # Use the default options
@@ -197,7 +148,6 @@
 
 ```bash
 uv pip install -e ".[dev]"
->>>>>>> aeef02aa
 ```
 
 ### Running Tests
@@ -223,41 +173,9 @@
 # Bump the minor version number 0.X.0
 bumpversion minor
 
-<<<<<<< HEAD
-- `--debug` or `-d`: Enable debug mode for more information
-- `--no-images`: Ignore all images in the content
-- `--no-links`: Ignore all links in the content
-- `--extra-heading-space LEVELS`: Add newlines before specific heading levels for better readability. LEVELS can be:
-  - `all`: Add spacing to all heading levels (h1-h6)
-  - `1,2,3`: Comma-separated list of specific heading levels to apply spacing to
-- `--prepend-source-link`: Prepend source link in content
-
-## Development
-
-### Running Tests
-
-To run the test suite, first ensure you have the development dependencies installed:
-
-```bash
-uv pip install -e ".[dev]"
-```
-
-Then run the tests:
-
-```bash
-# Run tests without coverage
-pytest tests/
-
-# Run tests with coverage report
-pytest tests/ --cov
-```
-
-The coverage report will show you which parts of the code are covered by tests and which lines are missing coverage.
-=======
 # Bump the patch version number 0.0.X
 bumpversion patch
 ````
->>>>>>> aeef02aa
 
 ## License
 
